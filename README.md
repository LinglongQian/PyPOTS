--- conflicted
+++ resolved
@@ -135,13 +135,8 @@
 | Neural Net    | FreTS🧑‍🔧[^23]                                                                                                                  |    ✅     |          |          |          |          | `2023 - NeurIPS`                                   |
 | Neural Net    | Koopa🧑‍🔧[^29]                                                                                                                  |    ✅     |          |          |          |          | `2023 - NeurIPS`                                   |
 | Neural Net    | Crossformer🧑‍🔧[^16]                                                                                                            |    ✅     |          |          |          |          | `2023 - ICLR`                                      |
-<<<<<<< HEAD
 | Neural Net    | TimesNet[^14]                                                                                                                    |    ✅     |    ✅     |    ✅     |          |          | `2023 - ICLR`                                      |
-| Neural Net    | PatchTST🧑‍🔧[^18]                                                                                                               |    ✅     |          |          |          |          | `2023 - ICLR`                                      |
-=======
-| Neural Net    | TimesNet[^14]                                                                                                                    |    ✅     |          |    ✅     |          |          | `2023 - ICLR`                                      |
 | Neural Net    | PatchTST🧑‍🔧[^18]                                                                                                               |    ✅     |          |          |          |    ✅     | `2023 - ICLR`                                      |
->>>>>>> 9b65488c
 | Neural Net    | ETSformer🧑‍🔧[^19]                                                                                                              |    ✅     |          |          |          |          | `2023 - ICLR`                                      |
 | Neural Net    | MICN🧑‍🔧[^27]                                                                                                                   |    ✅     |          |          |          |          | `2023 - ICLR`                                      |
 | Neural Net    | DLinear🧑‍🔧[^17]                                                                                                                |    ✅     |          |          |          |          | `2023 - AAAI`                                      |
