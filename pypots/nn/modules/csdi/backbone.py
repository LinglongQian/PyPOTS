--- conflicted
+++ resolved
@@ -76,27 +76,14 @@
 
         return total_input
 
-<<<<<<< HEAD
     def calc_loss_valid(self, observed_data, cond_mask, indicating_mask, side_info):
         loss_sum = 0
         for t in range(self.n_diffusion_steps):  # calculate loss for all t
-            loss = self.calc_loss(
-                observed_data, cond_mask, indicating_mask, side_info, set_t=t
-            )
+            loss = self.calc_loss(observed_data, cond_mask, indicating_mask, side_info, set_t=t)
             loss_sum += loss.detach()
         return loss_sum / self.n_diffusion_steps
 
     def calc_loss(self, observed_data, cond_mask, indicating_mask, side_info, set_t=-1):
-=======
-    def calc_loss_valid(self, observed_data, cond_mask, indicating_mask, side_info, is_train):
-        loss_sum = 0
-        for t in range(self.n_diffusion_steps):  # calculate loss for all t
-            loss = self.calc_loss(observed_data, cond_mask, indicating_mask, side_info, is_train, set_t=t)
-            loss_sum += loss.detach()
-        return loss_sum / self.n_diffusion_steps
-
-    def calc_loss(self, observed_data, cond_mask, indicating_mask, side_info, is_train, set_t=-1):
->>>>>>> 14b74558
         B, K, L = observed_data.shape
         device = observed_data.device
         if self.training != 1:  # for validation
