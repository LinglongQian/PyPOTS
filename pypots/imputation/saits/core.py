"""
The core wrapper assembles the submodules of SAITS imputation model
and takes over the forward progress of the algorithm.

"""

# Created by Wenjie Du <wenjay.du@gmail.com>
# License: BSD-3-Clause

from typing import Callable

import torch
import torch.nn as nn

from ...nn.functional import calc_mae
from ...nn.modules.saits import BackboneSAITS


class _SAITS(nn.Module):
    def __init__(
        self,
        n_layers: int,
        n_steps: int,
        n_features: int,
        d_model: int,
        n_heads: int,
        d_k: int,
        d_v: int,
        d_ffn: int,
        dropout: float,
        attn_dropout: float,
        diagonal_attention_mask: bool = True,
        ORT_weight: float = 1,
        MIT_weight: float = 1,
        loss_func: Callable = calc_mae,
    ):
        super().__init__()
        self.n_layers = n_layers
        self.n_steps = n_steps
        self.diagonal_attention_mask = diagonal_attention_mask
        self.ORT_weight = ORT_weight
        self.MIT_weight = MIT_weight
        self.loss_func = loss_func

        self.encoder = BackboneSAITS(
            n_steps,
            n_features,
            n_layers,
            d_model,
            n_heads,
            d_k,
            d_v,
            d_ffn,
            dropout,
            attn_dropout,
        )

    def forward(
        self,
        inputs: dict,
        diagonal_attention_mask: bool = True,
    ) -> dict:
        X, missing_mask = inputs["X"], inputs["missing_mask"]

        # determine the attention mask
<<<<<<< HEAD
        if (self.training and self.diagonal_attention_mask) or (
            (not self.training) and diagonal_attention_mask
        ):
=======
        if (training and self.diagonal_attention_mask) or ((not training) and diagonal_attention_mask):
>>>>>>> 14b74558
            diagonal_attention_mask = (1 - torch.eye(self.n_steps)).to(X.device)
            # then broadcast on the batch axis
            diagonal_attention_mask = diagonal_attention_mask.unsqueeze(0)
        else:
            diagonal_attention_mask = None

        # SAITS processing
        (
            X_tilde_1,
            X_tilde_2,
            X_tilde_3,
            first_DMSA_attn_weights,
            second_DMSA_attn_weights,
            combining_weights,
        ) = self.encoder(X, missing_mask, diagonal_attention_mask)

        # replace the observed part with values from X
        imputed_data = missing_mask * X + (1 - missing_mask) * X_tilde_3

        # ensemble the results as a dictionary for return
        results = {
            "first_DMSA_attn_weights": first_DMSA_attn_weights,
            "second_DMSA_attn_weights": second_DMSA_attn_weights,
            "combining_weights": combining_weights,
            "imputed_data": imputed_data,
        }

        # if in training mode, return results with losses
        if self.training:
            X_ori, indicating_mask = inputs["X_ori"], inputs["indicating_mask"]

            # calculate loss for the observed reconstruction task (ORT)
            # this calculation is more complicated that pypots.nn.modules.saits.SaitsLoss because
            # SAITS model structure has three parts of representation
            ORT_loss = 0
            ORT_loss += self.loss_func(X_tilde_1, X, missing_mask)
            ORT_loss += self.loss_func(X_tilde_2, X, missing_mask)
            ORT_loss += self.loss_func(X_tilde_3, X, missing_mask)
            ORT_loss /= 3
            ORT_loss = self.ORT_weight * ORT_loss

            # calculate loss for the masked imputation task (MIT)
<<<<<<< HEAD
            MIT_loss = self.MIT_weight * self.loss_func(
                X_tilde_3, X_ori, indicating_mask
            )
=======
            MIT_loss = self.MIT_weight * self.customized_loss_func(X_tilde_3, X_ori, indicating_mask)
>>>>>>> 14b74558
            # `loss` is always the item for backward propagating to update the model
            loss = ORT_loss + MIT_loss

            results["ORT_loss"] = ORT_loss
            results["MIT_loss"] = MIT_loss
            results["loss"] = loss

        return results<|MERGE_RESOLUTION|>--- conflicted
+++ resolved
@@ -63,13 +63,7 @@
         X, missing_mask = inputs["X"], inputs["missing_mask"]
 
         # determine the attention mask
-<<<<<<< HEAD
-        if (self.training and self.diagonal_attention_mask) or (
-            (not self.training) and diagonal_attention_mask
-        ):
-=======
-        if (training and self.diagonal_attention_mask) or ((not training) and diagonal_attention_mask):
->>>>>>> 14b74558
+        if (self.training and self.diagonal_attention_mask) or ((not self.training) and diagonal_attention_mask):
             diagonal_attention_mask = (1 - torch.eye(self.n_steps)).to(X.device)
             # then broadcast on the batch axis
             diagonal_attention_mask = diagonal_attention_mask.unsqueeze(0)
@@ -112,13 +106,7 @@
             ORT_loss = self.ORT_weight * ORT_loss
 
             # calculate loss for the masked imputation task (MIT)
-<<<<<<< HEAD
-            MIT_loss = self.MIT_weight * self.loss_func(
-                X_tilde_3, X_ori, indicating_mask
-            )
-=======
-            MIT_loss = self.MIT_weight * self.customized_loss_func(X_tilde_3, X_ori, indicating_mask)
->>>>>>> 14b74558
+            MIT_loss = self.MIT_weight * self.loss_func(X_tilde_3, X_ori, indicating_mask)
             # `loss` is always the item for backward propagating to update the model
             loss = ORT_loss + MIT_loss
 
